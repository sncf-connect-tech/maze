--- conflicted
+++ resolved
@@ -145,11 +145,7 @@
   @tailrec
   private def repeatInternal(predicate: Predicate,
                              equalityFunction: PredicateResult => Boolean,
-<<<<<<< HEAD
-                             butNoLongerThan: FiniteDuration)
-=======
                              deadline: Deadline)
->>>>>>> dba28de0
                             (doSomething: => Unit): Duration = {
     val result = predicate.get()
     if (equalityFunction(result)) {
